--- conflicted
+++ resolved
@@ -135,16 +135,9 @@
         while let Some(message) = blue_stream.next().await {
             match message {
                 Message::GeyserSubscribeUpdate(subscriber_update) => {
-<<<<<<< HEAD
-                    let bytes = subscriber_update.encoded_len();
-                    let mapped = map_block_update(*subscriber_update);
-                    if let Some(slot) = mapped {
-                        info!("got update (blue)!!! slot: {}, {} bytes", slot, bytes);
-=======
                     let mapped = extractor.map_yellowstone_update(*subscriber_update);
                     if let Some((slot, block_mini)) = mapped {
                         info!("got update (blue)!!! block: {} - {} bytes", slot, block_mini.blocksize);
->>>>>>> 0a5aaf48
                     }
                 }
                 Message::Connecting(attempt) => {
