use std::env;
use std::future::Future;
use crate::{yellowstone_grpc_util, Attempt, GrpcSourceConfig, Message};
use futures::{Stream, StreamExt};
use log::{debug, error, info, log, trace, warn, Level};
use std::time::Duration;
use tokio::sync::mpsc::error::SendTimeoutError;
use tokio::sync::mpsc::Receiver;
use tokio::sync::broadcast;
use tokio::sync::broadcast::error::RecvError;
use tokio::task::JoinHandle;
use tokio::time::{sleep, timeout, Instant};
use yellowstone_grpc_client::{GeyserGrpcBuilderError, GeyserGrpcClient, GeyserGrpcClientError};
use yellowstone_grpc_proto::geyser::{SubscribeRequest, SubscribeUpdate};
use yellowstone_grpc_proto::tonic::service::Interceptor;
use yellowstone_grpc_proto::tonic::transport::ClientTlsConfig;
use yellowstone_grpc_proto::tonic::Status;
use crate::yellowstone_grpc_util::{connect_with_timeout_with_buffers, GeyserGrpcClientBufferConfig};

enum ConnectionState<S: Stream<Item = Result<SubscribeUpdate, Status>>, F: Interceptor> {
    NotConnected(Attempt),
    // connected but not subscribed
    Connecting(Attempt, GeyserGrpcClient<F>),
    Ready(S),
    // error states
    RecoverableConnectionError(Attempt),
    // non-recoverable error
    FatalError(Attempt, FatalErrorReason),
    WaitReconnect(Attempt),
    // exit signal received
    GracefulShutdown,
}

enum FatalErrorReason {
    DownstreamChannelClosed,
    ConfigurationError,
    NetworkError,
    SubscribeError,
}

pub fn create_geyser_autoconnection_task(
    grpc_source: GrpcSourceConfig,
    subscribe_filter: SubscribeRequest,
    exit_notify: broadcast::Receiver<()>,
) -> (JoinHandle<()>, Receiver<Message>) {
    let (sender, receiver_channel) = tokio::sync::mpsc::channel::<Message>(1);

    let join_handle = create_geyser_autoconnection_task_with_mpsc(
        grpc_source,
        subscribe_filter,
        sender,
        exit_notify,
    );

    (join_handle, receiver_channel)
}

/// connect to grpc source performing autoconnect if required,
/// returns mpsc channel; task will abort on fatal error
/// will shut down when receiver is dropped
pub fn create_geyser_autoconnection_task_with_mpsc(
    grpc_source: GrpcSourceConfig,
    subscribe_filter: SubscribeRequest,
    mpsc_downstream: tokio::sync::mpsc::Sender<Message>,
    mut exit_notify: broadcast::Receiver<()>,
) -> JoinHandle<()> {
    // read this for argument: http://www.randomhacks.net/2019/03/08/should-rust-channels-panic-on-send/

    // task will be aborted when downstream receiver gets dropped
    let jh_geyser_task = tokio::spawn(async move {
        let mut state = ConnectionState::NotConnected(1);
        let mut messages_forwarded = 0;

        'main_loop: loop {
            state = match state {
                ConnectionState::NotConnected(attempt) => {
                    let addr = grpc_source.grpc_addr.clone();
                    let token = grpc_source.grpc_x_token.clone();
                    let config = grpc_source.tls_config.clone();
                    let connect_timeout = grpc_source.timeouts.as_ref().map(|t| t.connect_timeout);
                    let request_timeout = grpc_source.timeouts.as_ref().map(|t| t.request_timeout);
                    log!(
                        if attempt > 1 {
                            Level::Warn
                        } else {
                            Level::Debug
                        },
                        "Connecting attempt {} to {}",
                        attempt,
                        addr
                    );
<<<<<<< HEAD

                    let mut builder = GeyserGrpcClient::build_from_shared(addr)
                        .unwrap()
                        .x_token(token)
                        .unwrap()
                        .connect_timeout(connect_timeout.unwrap_or(Duration::from_secs(10)))
                        .timeout(request_timeout.unwrap_or(Duration::from_secs(10)))
                        .tls_config(config.unwrap_or(ClientTlsConfig::new()))
                        .unwrap();

                    let connect_result = builder.connect().await;
=======
>>>>>>> 6e976169

                    // let buffer_config = yellowstone_grpc_util::GeyserGrpcClientBufferConfig::optimize_for_subscription(&subscribe_filter);
                    let buffer_config = buffer_config_from_env();
                    debug!("Using Grpc Buffer config {:?}", buffer_config);

                    let connection_handler = |connect_result| match connect_result {
                        Ok(client) => ConnectionState::Connecting(attempt, client),
                        Err(GeyserGrpcBuilderError::MetadataValueError(_)) => {
                            ConnectionState::FatalError(
                                attempt + 1,
                                FatalErrorReason::ConfigurationError,
                            )
                        }
                        Err(GeyserGrpcBuilderError::InvalidXTokenLength(_)) => {
                            ConnectionState::FatalError(
                                attempt + 1,
                                FatalErrorReason::ConfigurationError,
                            )
                        }
                        Err(GeyserGrpcBuilderError::TonicError(tonic_error)) => {
                            warn!(
                                "connect failed on {} - aborting: {:?}",
                                grpc_source, tonic_error
                            );
                            ConnectionState::FatalError(attempt + 1, FatalErrorReason::NetworkError)
                        }
                        Err(GeyserGrpcBuilderError::EmptyChannel) => {
                            warn!(
                                "connect failed on {} - tonic::transport::Channel should be created, use `connect` or `connect_lazy` first",
                                grpc_source,
                            );
                            ConnectionState::RecoverableConnectionError(attempt + 1)
                        }
                    };

                    let fut_connector = connect_with_timeout_with_buffers(
                        addr,
                        token,
                        config,
                        connect_timeout,
                        request_timeout,
                        buffer_config,
                    );

                    match await_or_exit(fut_connector, exit_notify.recv()).await {
                        MaybeExit::Continue(connection_result) => connection_handler(connection_result),
                        MaybeExit::Exit => ConnectionState::GracefulShutdown
                    }

                }
                ConnectionState::Connecting(attempt, mut client) => {
                    let subscribe_timeout =
                        grpc_source.timeouts.as_ref().map(|t| t.subscribe_timeout);
                    let subscribe_filter = subscribe_filter.clone();
                    debug!("Subscribe with filter {:?}", subscribe_filter);

<<<<<<< HEAD
                    let subscribe_result_timeout = timeout(
                        subscribe_timeout.unwrap_or(Duration::MAX),
                        client.subscribe_once(subscribe_filter),
                    )
                    .await;

                    match subscribe_result_timeout {
=======
                    let subscribe_handler = |subscribe_result_timeout| match subscribe_result_timeout {
>>>>>>> 6e976169
                        Ok(subscribe_result) => {
                            match subscribe_result {
                                Ok(geyser_stream) => {
                                    if attempt > 1 {
                                        debug!(
                                            "subscribed to {} after {} failed attempts",
                                            grpc_source, attempt
                                        );
                                    }
                                    ConnectionState::Ready(geyser_stream)
                                }
                                Err(GeyserGrpcClientError::TonicStatus(_)) => {
                                    warn!(
                                        "subscribe failed on {} after {} attempts - retrying",
                                        grpc_source, attempt
                                    );
                                    ConnectionState::RecoverableConnectionError(attempt + 1)
                                }
                                // non-recoverable
                                Err(unrecoverable_error) => {
                                    error!(
                                        "subscribe to {} failed with unrecoverable error: {}",
                                        grpc_source, unrecoverable_error
                                    );
                                    ConnectionState::FatalError(
                                        attempt + 1,
                                        FatalErrorReason::SubscribeError,
                                    )
                                }
                            }
                        }
                        Err(_elapsed) => {
                            warn!(
                                "subscribe failed with timeout on {} - retrying",
                                grpc_source
                            );
                            ConnectionState::RecoverableConnectionError(attempt + 1)
                        }
                    };

                    let fut_subscribe = timeout(
                        subscribe_timeout.unwrap_or(Duration::MAX),
                        client.subscribe_once2(subscribe_filter),
                    );

                    match await_or_exit(fut_subscribe, exit_notify.recv()).await {
                        MaybeExit::Continue(subscribe_result_timeout) => subscribe_handler(subscribe_result_timeout),
                        MaybeExit::Exit => ConnectionState::GracefulShutdown
                    }

                }
                ConnectionState::RecoverableConnectionError(attempt) => {
                    let backoff_secs = 1.5_f32.powi(attempt as i32).min(15.0);
                    info!(
                        "waiting {} seconds, then reconnect to {}",
                        backoff_secs, grpc_source
                    );

                    let fut_sleep = sleep(Duration::from_secs_f32(backoff_secs));

                    match await_or_exit(fut_sleep, exit_notify.recv()).await {
                        MaybeExit::Continue(()) => ConnectionState::NotConnected(attempt),
                        MaybeExit::Exit => ConnectionState::GracefulShutdown
                    }
                }
                ConnectionState::FatalError(_attempt, reason) => match reason {
                    FatalErrorReason::DownstreamChannelClosed => {
                        warn!("downstream closed - aborting");
                        // TODO break 'main_loop instead of returning
                        return;
                    }
                    FatalErrorReason::ConfigurationError => {
                        warn!("fatal configuration error - aborting");
                        return;
                    }
                    FatalErrorReason::NetworkError => {
                        warn!("fatal network error - aborting");
                        return;
                    }
                    FatalErrorReason::SubscribeError => {
                        warn!("fatal grpc subscribe error - aborting");
                        return;
                    }
                },
                ConnectionState::WaitReconnect(attempt) => {
                    let backoff_secs = 1.5_f32.powi(attempt as i32).min(15.0);
                    info!(
                        "waiting {} seconds, then reconnect to {}",
                        backoff_secs, grpc_source
                    );

                    let fut_sleep = sleep(Duration::from_secs_f32(backoff_secs));

                    match await_or_exit(fut_sleep, exit_notify.recv()).await {
                        MaybeExit::Continue(()) => ConnectionState::NotConnected(attempt),
                        MaybeExit::Exit => ConnectionState::GracefulShutdown
                    }
                }
                ConnectionState::Ready(mut geyser_stream) => {
                    let receive_timeout = grpc_source.timeouts.as_ref().map(|t| t.receive_timeout);
                    'recv_loop: loop {

                        let fut_stream = timeout(
                            receive_timeout.unwrap_or(Duration::MAX),
                            geyser_stream.next(),
                        );

                        let MaybeExit::Continue(geyser_stream_res) = await_or_exit(fut_stream, exit_notify.recv()).await else {
                            break 'recv_loop ConnectionState::GracefulShutdown;
                        };

                        match geyser_stream_res {
                            Ok(Some(Ok(update_message))) => {
                                trace!("> recv update message from {}", grpc_source);
                                // note: first send never blocks as the mpsc channel has capacity 1
                                let warning_threshold = if messages_forwarded == 1 {
                                    Duration::from_millis(3000)
                                } else {
                                    Duration::from_millis(500)
                                };
                                let started_at = Instant::now();

                                let fut_send = mpsc_downstream.send_timeout(
                                    Message::GeyserSubscribeUpdate(Box::new(update_message)),
                                    warning_threshold,
                                );

                                let MaybeExit::Continue(mpsc_downstream_result) = await_or_exit(
                                    fut_send,
                                    exit_notify.recv()).await else {
                                    break 'recv_loop ConnectionState::GracefulShutdown;
                                };

                                match mpsc_downstream_result {
                                    Ok(()) => {
                                        messages_forwarded += 1;
                                        if messages_forwarded == 1 {
                                            // note: first send never blocks - do not print time as this is a lie
                                            trace!("queued first update message");
                                        } else {
                                            trace!(
                                                "queued update message {} in {:.02}ms",
                                                messages_forwarded,
                                                started_at.elapsed().as_secs_f32() * 1000.0
                                            );
                                        }
                                        continue 'recv_loop;
                                    }
                                    Err(SendTimeoutError::Timeout(the_message)) => {
                                        warn!("downstream receiver did not pick up message for {}ms - keep waiting", warning_threshold.as_millis());

                                        let fut_send = mpsc_downstream.send(the_message);

                                        let MaybeExit::Continue(mpsc_downstream_result) = await_or_exit(
                                            fut_send,
                                            exit_notify.recv()).await else {
                                            break 'recv_loop ConnectionState::GracefulShutdown;
                                        };

                                        match mpsc_downstream_result {
                                            Ok(()) => {
                                                messages_forwarded += 1;
                                                trace!(
                                                    "queued delayed update message {} in {:.02}ms",
                                                    messages_forwarded,
                                                    started_at.elapsed().as_secs_f32() * 1000.0
                                                );
                                            }
                                            Err(_send_error) => {
                                                warn!("downstream receiver closed, message is lost - aborting");
                                                break 'recv_loop ConnectionState::FatalError(
                                                    0,
                                                    FatalErrorReason::DownstreamChannelClosed,
                                                );
                                            }
                                        }
                                    }
                                    Err(SendTimeoutError::Closed(_)) => {
                                        warn!("downstream receiver closed - aborting");
                                        break 'recv_loop ConnectionState::FatalError(
                                            0,
                                            FatalErrorReason::DownstreamChannelClosed,
                                        );
                                    }
                                }
                            }
                            Ok(Some(Err(tonic_status))) => {
                                // all tonic errors are recoverable
                                warn!("error on {} - retrying: {:?}", grpc_source, tonic_status);
                                break 'recv_loop ConnectionState::WaitReconnect(1);
                            }
                            Ok(None) => {
                                warn!("geyser stream closed on {} - retrying", grpc_source);
                                break 'recv_loop ConnectionState::WaitReconnect(1);
                            }
                            Err(_elapsed) => {
                                warn!("timeout on {} - retrying", grpc_source);
                                break 'recv_loop ConnectionState::WaitReconnect(1);
                            }
                        }; // -- END match

                    } // -- END receive loop
                }
                ConnectionState::GracefulShutdown => {
                    debug!("shutting down {} gracefully on exit signal", grpc_source);
                    break 'main_loop;
                }
            } // -- END match
        } // -- state loop; break ONLY on graceful shutdown
    });

    jh_geyser_task
}

fn buffer_config_from_env() -> GeyserGrpcClientBufferConfig {
    if env::var("BUFFER_SIZE").is_err() || env::var("CONN_WINDOW").is_err() || env::var("STREAM_WINDOW").is_err() {
        warn!("BUFFER_SIZE, CONN_WINDOW, STREAM_WINDOW not set; using default buffer config");
        return GeyserGrpcClientBufferConfig::default();
    }

    let buffer_size = env::var("BUFFER_SIZE").expect("buffer_size").parse::<usize>().expect("integer(bytes)");
    let conn_window = env::var("CONN_WINDOW").expect("conn_window").parse::<u32>().expect("integer(bytes)");
    let stream_window = env::var("STREAM_WINDOW").expect("stream_window").parse::<u32>().expect("integer(bytes)");

    // conn_window should be larger than stream_window
    GeyserGrpcClientBufferConfig {
        buffer_size: Some(buffer_size),
        conn_window: Some(conn_window),
        stream_window: Some(stream_window),
    }
}


enum MaybeExit<T> {
    Continue(T),
    Exit,
}

async fn await_or_exit<F, E, T>(future: F, exit_notify: E) -> MaybeExit<F::Output>
    where
        F: Future,
        E: Future<Output = Result<T, RecvError>>,
{
    tokio::select! {
        res = future => {
            MaybeExit::Continue(res)
        },
        res = exit_notify => {
            match res {
                Ok(_) => {
                    debug!("exit on signal");
                }
                 Err(RecvError::Lagged(_)) => {
                    warn!("exit on signal (lag)");
                }
                Err(RecvError::Closed) => {
                    warn!("exit on signal (channel close)");
                }
            }
            MaybeExit::Exit
        }
    }
}


#[cfg(test)]
mod tests {
    use super::*;
    use crate::GrpcConnectionTimeouts;

    #[tokio::test]
    async fn test_debug_no_secrets() {
        let timeout_config = GrpcConnectionTimeouts {
            connect_timeout: Duration::from_secs(1),
            request_timeout: Duration::from_secs(2),
            subscribe_timeout: Duration::from_secs(3),
            receive_timeout: Duration::from_secs(3),
        };
        assert_eq!(
            format!(
                "{:?}",
                GrpcSourceConfig::new(
                    "http://localhost:1234".to_string(),
                    Some("my-secret".to_string()),
                    None,
                    timeout_config
                )
            ),
            "grpc_addr http://localhost:1234"
        );
    }

    #[tokio::test]
    async fn test_display_no_secrets() {
        let timeout_config = GrpcConnectionTimeouts {
            connect_timeout: Duration::from_secs(1),
            request_timeout: Duration::from_secs(2),
            subscribe_timeout: Duration::from_secs(3),
            receive_timeout: Duration::from_secs(3),
        };
        assert_eq!(
            format!(
                "{}",
                GrpcSourceConfig::new(
                    "http://localhost:1234".to_string(),
                    Some("my-secret".to_string()),
                    None,
                    timeout_config
                )
            ),
            "grpc_addr http://localhost:1234"
        );
    }
}<|MERGE_RESOLUTION|>--- conflicted
+++ resolved
@@ -1,21 +1,24 @@
 use std::env;
 use std::future::Future;
-use crate::{yellowstone_grpc_util, Attempt, GrpcSourceConfig, Message};
+use std::time::Duration;
+
 use futures::{Stream, StreamExt};
 use log::{debug, error, info, log, trace, warn, Level};
-use std::time::Duration;
+use tokio::sync::broadcast;
+use tokio::sync::broadcast::error::RecvError;
 use tokio::sync::mpsc::error::SendTimeoutError;
 use tokio::sync::mpsc::Receiver;
-use tokio::sync::broadcast;
-use tokio::sync::broadcast::error::RecvError;
 use tokio::task::JoinHandle;
 use tokio::time::{sleep, timeout, Instant};
 use yellowstone_grpc_client::{GeyserGrpcBuilderError, GeyserGrpcClient, GeyserGrpcClientError};
 use yellowstone_grpc_proto::geyser::{SubscribeRequest, SubscribeUpdate};
 use yellowstone_grpc_proto::tonic::service::Interceptor;
-use yellowstone_grpc_proto::tonic::transport::ClientTlsConfig;
 use yellowstone_grpc_proto::tonic::Status;
-use crate::yellowstone_grpc_util::{connect_with_timeout_with_buffers, GeyserGrpcClientBufferConfig};
+
+use crate::yellowstone_grpc_util::{
+    connect_with_timeout_with_buffers, GeyserGrpcClientBufferConfig,
+};
+use crate::{Attempt, GrpcSourceConfig, Message};
 
 enum ConnectionState<S: Stream<Item = Result<SubscribeUpdate, Status>>, F: Interceptor> {
     NotConnected(Attempt),
@@ -89,20 +92,6 @@
                         attempt,
                         addr
                     );
-<<<<<<< HEAD
-
-                    let mut builder = GeyserGrpcClient::build_from_shared(addr)
-                        .unwrap()
-                        .x_token(token)
-                        .unwrap()
-                        .connect_timeout(connect_timeout.unwrap_or(Duration::from_secs(10)))
-                        .timeout(request_timeout.unwrap_or(Duration::from_secs(10)))
-                        .tls_config(config.unwrap_or(ClientTlsConfig::new()))
-                        .unwrap();
-
-                    let connect_result = builder.connect().await;
-=======
->>>>>>> 6e976169
 
                     // let buffer_config = yellowstone_grpc_util::GeyserGrpcClientBufferConfig::optimize_for_subscription(&subscribe_filter);
                     let buffer_config = buffer_config_from_env();
@@ -148,10 +137,11 @@
                     );
 
                     match await_or_exit(fut_connector, exit_notify.recv()).await {
-                        MaybeExit::Continue(connection_result) => connection_handler(connection_result),
-                        MaybeExit::Exit => ConnectionState::GracefulShutdown
-                    }
-
+                        MaybeExit::Continue(connection_result) => {
+                            connection_handler(connection_result)
+                        }
+                        MaybeExit::Exit => ConnectionState::GracefulShutdown,
+                    }
                 }
                 ConnectionState::Connecting(attempt, mut client) => {
                     let subscribe_timeout =
@@ -159,67 +149,59 @@
                     let subscribe_filter = subscribe_filter.clone();
                     debug!("Subscribe with filter {:?}", subscribe_filter);
 
-<<<<<<< HEAD
-                    let subscribe_result_timeout = timeout(
+                    let subscribe_handler =
+                        |subscribe_result_timeout| match subscribe_result_timeout {
+                            Ok(subscribe_result) => {
+                                match subscribe_result {
+                                    Ok(geyser_stream) => {
+                                        if attempt > 1 {
+                                            debug!(
+                                                "subscribed to {} after {} failed attempts",
+                                                grpc_source, attempt
+                                            );
+                                        }
+                                        ConnectionState::Ready(geyser_stream)
+                                    }
+                                    Err(GeyserGrpcClientError::TonicStatus(_)) => {
+                                        warn!(
+                                            "subscribe failed on {} after {} attempts - retrying",
+                                            grpc_source, attempt
+                                        );
+                                        ConnectionState::RecoverableConnectionError(attempt + 1)
+                                    }
+                                    // non-recoverable
+                                    Err(unrecoverable_error) => {
+                                        error!(
+                                            "subscribe to {} failed with unrecoverable error: {}",
+                                            grpc_source, unrecoverable_error
+                                        );
+                                        ConnectionState::FatalError(
+                                            attempt + 1,
+                                            FatalErrorReason::SubscribeError,
+                                        )
+                                    }
+                                }
+                            }
+                            Err(_elapsed) => {
+                                warn!(
+                                    "subscribe failed with timeout on {} - retrying",
+                                    grpc_source
+                                );
+                                ConnectionState::RecoverableConnectionError(attempt + 1)
+                            }
+                        };
+
+                    let fut_subscribe = timeout(
                         subscribe_timeout.unwrap_or(Duration::MAX),
                         client.subscribe_once(subscribe_filter),
-                    )
-                    .await;
-
-                    match subscribe_result_timeout {
-=======
-                    let subscribe_handler = |subscribe_result_timeout| match subscribe_result_timeout {
->>>>>>> 6e976169
-                        Ok(subscribe_result) => {
-                            match subscribe_result {
-                                Ok(geyser_stream) => {
-                                    if attempt > 1 {
-                                        debug!(
-                                            "subscribed to {} after {} failed attempts",
-                                            grpc_source, attempt
-                                        );
-                                    }
-                                    ConnectionState::Ready(geyser_stream)
-                                }
-                                Err(GeyserGrpcClientError::TonicStatus(_)) => {
-                                    warn!(
-                                        "subscribe failed on {} after {} attempts - retrying",
-                                        grpc_source, attempt
-                                    );
-                                    ConnectionState::RecoverableConnectionError(attempt + 1)
-                                }
-                                // non-recoverable
-                                Err(unrecoverable_error) => {
-                                    error!(
-                                        "subscribe to {} failed with unrecoverable error: {}",
-                                        grpc_source, unrecoverable_error
-                                    );
-                                    ConnectionState::FatalError(
-                                        attempt + 1,
-                                        FatalErrorReason::SubscribeError,
-                                    )
-                                }
-                            }
-                        }
-                        Err(_elapsed) => {
-                            warn!(
-                                "subscribe failed with timeout on {} - retrying",
-                                grpc_source
-                            );
-                            ConnectionState::RecoverableConnectionError(attempt + 1)
-                        }
-                    };
-
-                    let fut_subscribe = timeout(
-                        subscribe_timeout.unwrap_or(Duration::MAX),
-                        client.subscribe_once2(subscribe_filter),
                     );
 
                     match await_or_exit(fut_subscribe, exit_notify.recv()).await {
-                        MaybeExit::Continue(subscribe_result_timeout) => subscribe_handler(subscribe_result_timeout),
-                        MaybeExit::Exit => ConnectionState::GracefulShutdown
-                    }
-
+                        MaybeExit::Continue(subscribe_result_timeout) => {
+                            subscribe_handler(subscribe_result_timeout)
+                        }
+                        MaybeExit::Exit => ConnectionState::GracefulShutdown,
+                    }
                 }
                 ConnectionState::RecoverableConnectionError(attempt) => {
                     let backoff_secs = 1.5_f32.powi(attempt as i32).min(15.0);
@@ -232,7 +214,7 @@
 
                     match await_or_exit(fut_sleep, exit_notify.recv()).await {
                         MaybeExit::Continue(()) => ConnectionState::NotConnected(attempt),
-                        MaybeExit::Exit => ConnectionState::GracefulShutdown
+                        MaybeExit::Exit => ConnectionState::GracefulShutdown,
                     }
                 }
                 ConnectionState::FatalError(_attempt, reason) => match reason {
@@ -265,19 +247,20 @@
 
                     match await_or_exit(fut_sleep, exit_notify.recv()).await {
                         MaybeExit::Continue(()) => ConnectionState::NotConnected(attempt),
-                        MaybeExit::Exit => ConnectionState::GracefulShutdown
+                        MaybeExit::Exit => ConnectionState::GracefulShutdown,
                     }
                 }
                 ConnectionState::Ready(mut geyser_stream) => {
                     let receive_timeout = grpc_source.timeouts.as_ref().map(|t| t.receive_timeout);
                     'recv_loop: loop {
-
                         let fut_stream = timeout(
                             receive_timeout.unwrap_or(Duration::MAX),
                             geyser_stream.next(),
                         );
 
-                        let MaybeExit::Continue(geyser_stream_res) = await_or_exit(fut_stream, exit_notify.recv()).await else {
+                        let MaybeExit::Continue(geyser_stream_res) =
+                            await_or_exit(fut_stream, exit_notify.recv()).await
+                        else {
                             break 'recv_loop ConnectionState::GracefulShutdown;
                         };
 
@@ -297,9 +280,9 @@
                                     warning_threshold,
                                 );
 
-                                let MaybeExit::Continue(mpsc_downstream_result) = await_or_exit(
-                                    fut_send,
-                                    exit_notify.recv()).await else {
+                                let MaybeExit::Continue(mpsc_downstream_result) =
+                                    await_or_exit(fut_send, exit_notify.recv()).await
+                                else {
                                     break 'recv_loop ConnectionState::GracefulShutdown;
                                 };
 
@@ -323,9 +306,9 @@
 
                                         let fut_send = mpsc_downstream.send(the_message);
 
-                                        let MaybeExit::Continue(mpsc_downstream_result) = await_or_exit(
-                                            fut_send,
-                                            exit_notify.recv()).await else {
+                                        let MaybeExit::Continue(mpsc_downstream_result) =
+                                            await_or_exit(fut_send, exit_notify.recv()).await
+                                        else {
                                             break 'recv_loop ConnectionState::GracefulShutdown;
                                         };
 
@@ -370,7 +353,6 @@
                                 break 'recv_loop ConnectionState::WaitReconnect(1);
                             }
                         }; // -- END match
-
                     } // -- END receive loop
                 }
                 ConnectionState::GracefulShutdown => {
@@ -385,14 +367,26 @@
 }
 
 fn buffer_config_from_env() -> GeyserGrpcClientBufferConfig {
-    if env::var("BUFFER_SIZE").is_err() || env::var("CONN_WINDOW").is_err() || env::var("STREAM_WINDOW").is_err() {
+    if env::var("BUFFER_SIZE").is_err()
+        || env::var("CONN_WINDOW").is_err()
+        || env::var("STREAM_WINDOW").is_err()
+    {
         warn!("BUFFER_SIZE, CONN_WINDOW, STREAM_WINDOW not set; using default buffer config");
         return GeyserGrpcClientBufferConfig::default();
     }
 
-    let buffer_size = env::var("BUFFER_SIZE").expect("buffer_size").parse::<usize>().expect("integer(bytes)");
-    let conn_window = env::var("CONN_WINDOW").expect("conn_window").parse::<u32>().expect("integer(bytes)");
-    let stream_window = env::var("STREAM_WINDOW").expect("stream_window").parse::<u32>().expect("integer(bytes)");
+    let buffer_size = env::var("BUFFER_SIZE")
+        .expect("buffer_size")
+        .parse::<usize>()
+        .expect("integer(bytes)");
+    let conn_window = env::var("CONN_WINDOW")
+        .expect("conn_window")
+        .parse::<u32>()
+        .expect("integer(bytes)");
+    let stream_window = env::var("STREAM_WINDOW")
+        .expect("stream_window")
+        .parse::<u32>()
+        .expect("integer(bytes)");
 
     // conn_window should be larger than stream_window
     GeyserGrpcClientBufferConfig {
@@ -402,16 +396,15 @@
     }
 }
 
-
 enum MaybeExit<T> {
     Continue(T),
     Exit,
 }
 
 async fn await_or_exit<F, E, T>(future: F, exit_notify: E) -> MaybeExit<F::Output>
-    where
-        F: Future,
-        E: Future<Output = Result<T, RecvError>>,
+where
+    F: Future,
+    E: Future<Output = Result<T, RecvError>>,
 {
     tokio::select! {
         res = future => {
@@ -434,11 +427,11 @@
     }
 }
 
-
 #[cfg(test)]
 mod tests {
+    use crate::GrpcConnectionTimeouts;
+
     use super::*;
-    use crate::GrpcConnectionTimeouts;
 
     #[tokio::test]
     async fn test_debug_no_secrets() {
@@ -455,7 +448,7 @@
                     "http://localhost:1234".to_string(),
                     Some("my-secret".to_string()),
                     None,
-                    timeout_config
+                    timeout_config,
                 )
             ),
             "grpc_addr http://localhost:1234"
@@ -477,7 +470,7 @@
                     "http://localhost:1234".to_string(),
                     Some("my-secret".to_string()),
                     None,
-                    timeout_config
+                    timeout_config,
                 )
             ),
             "grpc_addr http://localhost:1234"
