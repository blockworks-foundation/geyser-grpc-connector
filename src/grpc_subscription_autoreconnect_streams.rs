--- conflicted
+++ resolved
@@ -1,21 +1,18 @@
+use std::time::Duration;
+
+use async_stream::stream;
+use futures::{Stream, StreamExt};
+use log::{debug, info, log, trace, warn, Level};
+use tokio::task::JoinHandle;
+use tokio::time::{sleep, timeout};
+use yellowstone_grpc_client::GeyserGrpcClientResult;
+use yellowstone_grpc_proto::geyser::{SubscribeRequest, SubscribeUpdate};
+use yellowstone_grpc_proto::tonic::Status;
+
 use crate::yellowstone_grpc_util::{
     connect_with_timeout_with_buffers, GeyserGrpcClientBufferConfig,
 };
 use crate::{Attempt, GrpcSourceConfig, Message};
-use async_stream::stream;
-use futures::{Stream, StreamExt};
-use log::{debug, info, log, trace, warn, Level};
-use std::time::Duration;
-use tokio::task::JoinHandle;
-use tokio::time::{sleep, timeout};
-<<<<<<< HEAD
-use yellowstone_grpc_client::{GeyserGrpcBuilder, GeyserGrpcClient, GeyserGrpcClientResult};
-=======
-use yellowstone_grpc_client::GeyserGrpcClientResult;
->>>>>>> 6e976169
-use yellowstone_grpc_proto::geyser::{SubscribeRequest, SubscribeUpdate};
-use yellowstone_grpc_proto::tonic::transport::ClientTlsConfig;
-use yellowstone_grpc_proto::tonic::Status;
 
 enum ConnectionState<S: Stream<Item = Result<SubscribeUpdate, Status>>> {
     NotConnected(Attempt),
@@ -53,13 +50,6 @@
                         log!(if attempt > 1 { Level::Warn } else { Level::Debug }, "Connecting attempt #{} to {}", attempt, addr);
                         async move {
 
-<<<<<<< HEAD
-                            let mut builder =  GeyserGrpcClient::build_from_shared(addr).unwrap()
-                                .x_token(token).unwrap()
-                                .connect_timeout(connect_timeout.unwrap_or(Duration::from_secs(10)))
-                                .timeout(request_timeout.unwrap_or(Duration::from_secs(10)))
-                                .tls_config(config.unwrap_or(ClientTlsConfig::new())).unwrap();
-=======
                             let connect_result = connect_with_timeout_with_buffers(
                                 addr,
                                 token,
@@ -70,11 +60,7 @@
                             )
                             .await;
 
-                            let mut client = connect_result?;
->>>>>>> 6e976169
-
-                            let mut client = builder.connect().await.unwrap();
-
+                            let mut client = connect_result.unwrap(); // FIXME how to handle this?
                             debug!("Subscribe with filter {:?}", subscribe_filter);
 
                             let subscribe_result = timeout(subscribe_timeout.unwrap_or(Duration::MAX),
@@ -151,8 +137,9 @@
 
 #[cfg(test)]
 mod tests {
+    use crate::GrpcConnectionTimeouts;
+
     use super::*;
-    use crate::GrpcConnectionTimeouts;
 
     #[tokio::test]
     async fn test_debug_no_secrets() {
@@ -169,7 +156,7 @@
                     "http://localhost:1234".to_string(),
                     Some("my-secret".to_string()),
                     None,
-                    timeout_config
+                    timeout_config,
                 )
             ),
             "grpc_addr http://localhost:1234"
@@ -191,7 +178,7 @@
                     "http://localhost:1234".to_string(),
                     Some("my-secret".to_string()),
                     None,
-                    timeout_config
+                    timeout_config,
                 )
             ),
             "grpc_addr http://localhost:1234"
