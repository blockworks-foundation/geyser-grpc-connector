[package]
name = "geyser-grpc-connector"
<<<<<<< HEAD
version = "2.0.0"
=======
version = "0.10.6+yellowstone.1.13"
>>>>>>> 6e976169
edition = "2021"

description = "Multiplexing and Reconnection on Yellowstone gRPC Geyser client streaming"
license = "Apache-2.0"
authors = ["GroovieGermanikus <groovie@mango.markets>"]
repository = "https://github.com/blockworks-foundation/geyser-grpc-connector"

[dependencies]
<<<<<<< HEAD
yellowstone-grpc-client = { version = "2.0.0", git = "https://github.com/rpcpool/yellowstone-grpc.git", tag = "v2.0.0+solana.2.0.16" }
yellowstone-grpc-proto = { version = "2.0.0", git = "https://github.com/rpcpool/yellowstone-grpc.git", tag = "v2.0.0+solana.2.0.16" }


# required for CommitmentConfig
solana-sdk = "2.0.16"
=======
yellowstone-grpc-client = "~1.14.0"
yellowstone-grpc-proto = "~1.13.0"

# required for CommitmentConfig
solana-sdk = "1"
>>>>>>> 6e976169

url = "2.5.0"
async-stream = "0.3.5"
tokio = { version = "1.28" , features = ["rt", "rt-multi-thread"] }
futures = "0.3.28"
merge-streams = "0.1.2"
anyhow = "1.0.70"
log = "0.4.17"
tracing = "0.1.37"
itertools = "0.10.5"
derive_more = "0.99.17"

base64 = "0.21.5"
bincode = "1.3.3"

csv = "1.3.0"

<<<<<<< HEAD
#[dev-dependencies]
tracing-subscriber = "0.3.16"
solana-logger = "2.0.16"

[patch.crates-io.curve25519-dalek]
git = "https://github.com/anza-xyz/curve25519-dalek.git"
rev = "b500cdc2a920cd5bff9e2dd974d7b97349d61464"
=======
dashmap = "5.5.3"

tonic = { version="0.10.2", features=["gzip"] }
tonic-health = "0.10.2"
regex = "1.10.4"
clap = { version = "4.2", features = ["derive"] }

lz4_flex = "0.11.3"

[dev-dependencies]
tracing-subscriber = "0.3.16"
solana-logger = "1"
solana-account-decoder = "1"
>>>>>>> 6e976169
<|MERGE_RESOLUTION|>--- conflicted
+++ resolved
@@ -1,10 +1,6 @@
 [package]
 name = "geyser-grpc-connector"
-<<<<<<< HEAD
 version = "2.0.0"
-=======
-version = "0.10.6+yellowstone.1.13"
->>>>>>> 6e976169
 edition = "2021"
 
 description = "Multiplexing and Reconnection on Yellowstone gRPC Geyser client streaming"
@@ -13,20 +9,11 @@
 repository = "https://github.com/blockworks-foundation/geyser-grpc-connector"
 
 [dependencies]
-<<<<<<< HEAD
 yellowstone-grpc-client = { version = "2.0.0", git = "https://github.com/rpcpool/yellowstone-grpc.git", tag = "v2.0.0+solana.2.0.16" }
 yellowstone-grpc-proto = { version = "2.0.0", git = "https://github.com/rpcpool/yellowstone-grpc.git", tag = "v2.0.0+solana.2.0.16" }
 
-
 # required for CommitmentConfig
 solana-sdk = "2.0.16"
-=======
-yellowstone-grpc-client = "~1.14.0"
-yellowstone-grpc-proto = "~1.13.0"
-
-# required for CommitmentConfig
-solana-sdk = "1"
->>>>>>> 6e976169
 
 url = "2.5.0"
 async-stream = "0.3.5"
@@ -44,19 +31,10 @@
 
 csv = "1.3.0"
 
-<<<<<<< HEAD
-#[dev-dependencies]
-tracing-subscriber = "0.3.16"
-solana-logger = "2.0.16"
-
-[patch.crates-io.curve25519-dalek]
-git = "https://github.com/anza-xyz/curve25519-dalek.git"
-rev = "b500cdc2a920cd5bff9e2dd974d7b97349d61464"
-=======
 dashmap = "5.5.3"
 
-tonic = { version="0.10.2", features=["gzip"] }
-tonic-health = "0.10.2"
+tonic = { version= "0.12.3", features=["gzip"] }
+tonic-health = "0.12.3"
 regex = "1.10.4"
 clap = { version = "4.2", features = ["derive"] }
 
@@ -64,6 +42,9 @@
 
 [dev-dependencies]
 tracing-subscriber = "0.3.16"
-solana-logger = "1"
-solana-account-decoder = "1"
->>>>>>> 6e976169
+solana-logger = "2.0.16"
+solana-account-decoder = "2.0.16"
+
+[patch.crates-io.curve25519-dalek]
+git = "https://github.com/anza-xyz/curve25519-dalek.git"
+rev = "b500cdc2a920cd5bff9e2dd974d7b97349d61464"